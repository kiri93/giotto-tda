--- conflicted
+++ resolved
@@ -36,12 +36,8 @@
   - script: |
       source .azure-ci/setup_ccache.sh
       python -m pip install --upgrade pip setuptools
-<<<<<<< HEAD
       pip install -e ".[dev]"
-=======
-      pip install -e ".[tests, doc]"
       ccache -s
->>>>>>> c0d992b7
     failOnStderr: true
     displayName: 'Install dev environment'
 
@@ -98,12 +94,8 @@
   - script: |
       source .azure-ci/setup_ccache.sh
       python -m pip install --upgrade pip setuptools
-<<<<<<< HEAD
       pip install -e ".[dev]"
-=======
-      pip install -e ".[tests, doc]"
       ccache -s
->>>>>>> c0d992b7
     failOnStderr: true
     displayName: 'Install dev environment'
 
@@ -218,12 +210,8 @@
       failOnStderr: false
     env:
       python_ver: $(python_ver)
-<<<<<<< HEAD
+      CCACHE_DIR: $(CCACHE_DIR)
     displayName: 'Run docker container, install and uninstall dev environment, test with pytest and flake8, build the wheels'
-=======
-      CCACHE_DIR: $(CCACHE_DIR)
-    displayName: 'Run the docker, install and uninstall dev environment, test with pytest and flake8, build the wheels'
->>>>>>> c0d992b7
 
   - script: |
       python -m pip install --upgrade pip
@@ -315,13 +303,9 @@
 
   - script: |
       python -m pip install --upgrade pip setuptools
-<<<<<<< HEAD
+      source .azure-ci/setup_ccache.sh
       pip install -e ".[dev]"
-=======
-      source .azure-ci/setup_ccache.sh
-      pip install -e ".[tests, doc]"
       ccache -s
->>>>>>> c0d992b7
     failOnStderr: true
     displayName: 'Install dependencies and dev environement'
 
