--- conflicted
+++ resolved
@@ -27,15 +27,9 @@
 LONG_DESCRIPTION_TYPE = 'text/x-rst'
 MAINTAINER = 'Umberto Lupo, Lewis Tunstall'
 MAINTAINER_EMAIL = 'maintainers@giotto.ai'
-<<<<<<< HEAD
-URL = 'https://github.com/giotto-learn/giotto-learn'
-LICENSE = 'Apache 2.0'
-DOWNLOAD_URL = 'https://github.com/giotto-learn/giotto-learn/tarball/v0.1.3'
-=======
 URL = 'https://github.com/giotto-ai/giotto-tda'
 LICENSE = 'GNU AGPLv3'
 DOWNLOAD_URL = 'https://github.com/giotto-ai/giotto-tda/tarball/v0.1.3'
->>>>>>> d4f687c2
 VERSION = __version__ # noqa
 CLASSIFIERS = ['Intended Audience :: Science/Research',
                'Intended Audience :: Developers',
