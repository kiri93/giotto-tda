--- conflicted
+++ resolved
@@ -32,16 +32,15 @@
 
     Attributes
     ----------
-    inputShape : tuple
-        The shape the data passed to :meth:`fit`
+    inputShape : tuple The shape the data passed to :meth:`fit`
     """
 
     def __init__(self, outerWindowDuration=20, outerWindowStride=2,
-                 embeddingDimension=5, embeddingDelay=1, embeddingStride=1, n_jobs=1):
+                 embeddingDimension=5, embeddingTimeDelay=1, embeddingStride=1, n_jobs=1):
         self.outerWindowDuration = outerWindowDuration
         self.outerWindowStride = outerWindowStride
         self.embeddingDimension = embeddingDimension
-        self.embeddingDelay = embeddingDelay
+        self.embeddingTimeDelay = embeddingTimeDelay
         self.embeddingStride = embeddingStride
         self.n_jobs = n_jobs
 
@@ -49,7 +48,7 @@
         return {'outerWindowDuration': self.outerWindowDuration,
                 'outerWindowStride': self.outerWindowStride,
                 'embeddingDimension': self.embeddingDimension,
-                'embeddingDelay': self.embeddingDelay,
+                'embeddingTimeDelay': self.embeddingTimeDelay,
                 'embeddingStride': self.embeddingStride,
                 'n_jobs': self.n_jobs}
 
@@ -61,30 +60,30 @@
         pass
 
     @staticmethod
-    def _embed(X, outerWindowDuration, outerWindowStride, embeddingDelay, embeddingDimension, embeddingStride=1):
+    def _embed(X, outerWindowDuration, outerWindowStride, embeddingTimeDelay, embeddingDimension, embeddingStride=1):
         numberOuterWindows = (X.shape[0] - outerWindowDuration) // outerWindowStride + 1
         numberInnerWindows = (outerWindowDuration - embeddingDimension) // embeddingStride + 1
 
         XEmbedded = np.stack( [
             np.stack( [
                 X[i*outerWindowStride + j * embeddingStride
-                  : i*outerWindowStride + j * embeddingStride + embeddingDelay * embeddingDimension : embeddingDelay].flatten()
+                  : i*outerWindowStride + j * embeddingStride + embeddingTimeDelay * embeddingDimension : embeddingTimeDelay].flatten()
                 for j in range(0, numberInnerWindows) ] )
             for i in range(0, numberOuterWindows) ])
 
         return XEmbedded
 
     @staticmethod
-    def _mutual_information(X, embeddingDelay, numberBins):
+    def _mutual_information(X, embeddingTimeDelay, numberBins):
         """This function calculates the mutual information given the delay
         """
-        contingency = np.histogram2d(X[:embeddingDelay], X[embeddingDelay:], numberBins)[0]
+        contingency = np.histogram2d(X[:embeddingTimeDelay], X[embeddingTimeDelay:], numberBins)[0]
         return mutual_info_score(None, None, contingency=contingency)
 
     @staticmethod
-    def _false_nearest_neighbors(X, embeddingDelay, embeddingDimension, embeddingStride=1):
+    def _false_nearest_neighbors(X, embeddingTimeDelay, embeddingDimension, embeddingStride=1):
         """Calculates the number of false nearest neighbours of embedding dimension"""
-        XEmbedded = Embedding._embed(X, outerWindowDuration=X.shape[0], outerWindowStride=0, embeddingDelay, embeddingDimension, embeddingStride)
+        XEmbedded = Embedding._embed(X, outerWindowDuration=X.shape[0], outerWindowStride=0, embeddingTimeDelay, embeddingDimension, embeddingStride)
         XEmbedded = XEmbedded.reshape((XEmbedded.shape[1], XEmbedded.shape[2]))
 
         neighbor = NearestNeighbors(n_neighbors=2, algorithm='auto').fit(XEmbedded)
@@ -96,9 +95,9 @@
         tolerance = 10
 
         nonZeroDistance = distance > 0
-        falseNeighborCriteria = abs(X[i + embeddingDimension * embeddingDelay] - X[index + embeddingDimension * embeddingDelay]) / distance) > tolerance
-        falseNeighborCriteria = abs(np.roll(X, -embeddingDimension * embeddingDelay)[:-embeddingDimension * embeddingDelay]
-                                    - np.roll(XNeighbor, - embeddingDimension * embeddingDelay)[:-embeddingDimension * embeddingDelay])/ distance) > tolerance
+        falseNeighborCriteria = abs(X[i + embeddingDimension * embeddingTimeDelay] - X[index + embeddingDimension * embeddingTimeDelay]) / distance) > tolerance
+        falseNeighborCriteria = abs(np.roll(X, -embeddingDimension * embeddingTimeDelay)[:-embeddingDimension * embeddingTimeDelay]
+                                    - np.roll(XNeighbor, - embeddingDimension * embeddingTimeDelay)[:-embeddingDimension * embeddingTimeDelay])/ distance) > tolerance
         limitedDatasetCriteria = distance < epsilon
         numberFalseNeighbors = np.sum(nonZeroDistance * falseNeighborCriteria * limitedDatasetCriteria)
 
@@ -125,16 +124,16 @@
         self.isFitted = True
 
         mutualInformationList = Parallel(n_jobs=self.n_jobs) ( delayed(self._mutual_information(XList[0], delay, numberBins=100))
-                                                               for delay in range(1, self.embeddingDelay) )
-        self.embeddingDelay = mutualInformationList.index(min(mutualInformationList)) + 1
+                                                               for delay in range(1, self.embeddingTimeDelay) )
+        self.embeddingTimeDelay = mutualInformationList.index(min(mutualInformationList)) + 1
 
-        falseNeighborList = Parallel(n_jobs=self.n_jobs) ( delayed(self._false_nearest_neighbors(XList[0], self.embeddingDelay, dimension, embeddingStride=1))
+        falseNeighborList = Parallel(n_jobs=self.n_jobs) ( delayed(self._false_nearest_neighbors(XList[0], self.embeddingTimeDelay, dimension, embeddingStride=1))
                                                             for dimension in range(1, self.embeddingDimension) )
         self.embeddingDimension = falseNeighborList.index(min(falseNeighborList)) + 1
 
         return self
 
-    def transform(self, XList, y = None):
+    def transform(self, XList, y=None):
         """ Implementation of the sk-learn transform function that samples the input.
 
         Parameters
@@ -160,34 +159,16 @@
         if XData.shape[0] < self.outerWindowDuration:
             raise ValueError('Not enough data to have a single outer window.')
 
-        XTransformed = self._embed(X, self.outerWindowDuration, self.outerWindowStride, self.embeddingDelay, self.embeddingDimension, self.embeddingStride)
+        XTransformed = self._embed(X, self.outerWindowDuration, self.outerWindowStride, self.embeddingTimeDelay, self.embeddingDimension, self.embeddingStride)
         XListTransformed.append(XTransformed)
 
-<<<<<<< HEAD
-        XTransformed = self._embed(X, self.outerWindowDuration, self.outerWindowStride, embeddingDelay=1, embeddingDimension=self.outerWindowDuration, embeddingStride=0)
+        XTransformed = self._embed(X, self.outerWindowDuration, self.outerWindowStride, embeddingTimeDelay=1, embeddingDimension=self.outerWindowDuration, embeddingStride=0)
         XListTransformed.append(XTransformed)
-=======
-        numberInnerWindows = 1
-
-        if type(XList) is list:
-            XData = XList[0]
-        else:
-            XLabel = XList
-
-        XTransformed = np.stack( [
-            np.stack( [
-                XLabel.values[i*self.outerWindowStride + j
-                              :i*self.outerWindowStride + j + self.outerWindowDuration].flatten()
-                for j in range(0, numberInnerWindows) ] )
-            for i in range(0, numberOuterWindows) ])
-
-        XListTransformed.append(XTransformed.reshape((XTransformed.shape[0], -1)))
->>>>>>> 4790e643
 
         if type(XList) is list:
             if len(XList) >= 2:
                 y = XList[1]
-                yTransformed =  self._embed(y, self.outerWindowDuration, self.outerWindowStride, embeddingDelay=1, embeddingDimension=self.outerWindowDuration, embeddingStride=0)
+                yTransformed =  self._embed(y, self.outerWindowDuration, self.outerWindowStride, embeddingTimeDelay=1, embeddingDimension=self.outerWindowDuration, embeddingStride=0)
                 XListTransformed.append(yTransformed)
 
         return XListTransformed